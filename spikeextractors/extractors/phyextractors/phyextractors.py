from spikeextractors import SortingExtractor, RecordingExtractor
from spikeextractors.extractors.bindatrecordingextractor import BinDatRecordingExtractor
from spikeextractors.extraction_tools import read_python, write_python, check_valid_unit_id
import numpy as np
from pathlib import Path
import csv


class PhyRecordingExtractor(BinDatRecordingExtractor):
    extractor_name = 'PhyRecording'
    has_default_locations = True
    installed = True  # check at class level if installed or not
    is_writable = False
    mode = 'folder'
    installation_mesg = ""  # error message when not installed

    def __init__(self, folder_path):
        RecordingExtractor.__init__(self)
        phy_folder = Path(folder_path)

        self.params = read_python(str(phy_folder / 'params.py'))
        datfile = self.params["dat_path"]

        if (phy_folder / 'channel_map_si.npy').is_file():
            channel_map = list(np.squeeze(np.load(phy_folder / 'channel_map_si.npy')))
            assert len(channel_map) == self.params['n_channels_dat']
        elif (phy_folder / 'channel_map.npy').is_file():
            channel_map = list(np.squeeze(np.load(phy_folder / 'channel_map.npy')))
            assert len(channel_map) == self.params['n_channels_dat']
        else:
            channel_map = list(range(self.params['n_channels_dat']))

        BinDatRecordingExtractor.__init__(self, datfile, sampling_frequency=float(self.params['sample_rate']),
                                          dtype=self.params['dtype'], numchan=self.params['n_channels_dat'],
                                          recording_channels=list(channel_map))

        if (phy_folder / 'channel_groups.npy').is_file():
            channel_groups = np.load(phy_folder / 'channel_groups.npy')
            assert len(channel_groups) == self.get_num_channels()
            self.set_channel_groups(channel_groups)

        if (phy_folder / 'channel_positions.npy').is_file():
            channel_locations = np.load(phy_folder / 'channel_positions.npy')
            assert len(channel_locations) == self.get_num_channels()
            self.set_channel_locations(channel_locations)

        self._kwargs = {'folder_path': str(Path(folder_path).absolute())}


class PhySortingExtractor(SortingExtractor):
    extractor_name = 'PhySortingExtractor'
    installed = True  # check at class level if installed or not
    is_writable = False
    mode = 'folder'
    installation_mesg = ""  # error message when not installed

    def __init__(self, folder_path, exclude_cluster_groups=None, load_waveforms=False, verbose=False):
        SortingExtractor.__init__(self)
        phy_folder = Path(folder_path)

        spike_times = np.load(phy_folder / 'spike_times.npy')
        spike_templates = np.load(phy_folder / 'spike_templates.npy')

        if (phy_folder /'spike_clusters.npy').is_file():
            spike_clusters = np.load(phy_folder / 'spike_clusters.npy')
        else:
            spike_clusters = spike_templates

        if (phy_folder / 'amplitudes.npy').is_file():
            amplitudes = np.load(phy_folder / 'amplitudes.npy')
        else:
            amplitudes = np.ones(len(spike_times))

        if (phy_folder /'pc_features.npy').is_file():
            pc_features = np.load(phy_folder / 'pc_features.npy')
        else:
            pc_features = None

        clust_id = np.unique(spike_clusters)
        self._unit_ids = list(clust_id)
        spike_times.astype(int)
        self.params = read_python(str(phy_folder / 'params.py'))
        self._sampling_frequency = self.params['sample_rate']

        # set unit quality properties
        csv_tsv_files = [x for x in phy_folder.iterdir() if x.suffix == '.csv' or x.suffix == '.tsv']
        for f in csv_tsv_files:
            if f.suffix == '.csv':
                with f.open() as csv_file:
                    csv_reader = csv.reader(csv_file, delimiter=',')
                    line_count = 0
                    for row in csv_reader:
                        if line_count == 0:
                            tokens = row[0].split("\t")
                            property_name = tokens[1]
                        else:
                            tokens = row[0].split("\t")
                            if int(tokens[0]) in self.get_unit_ids():
                                if 'cluster_group' in str(f):
                                    self.set_unit_property(int(tokens[0]), 'quality', tokens[1])
                                elif property_name == 'ch_group':
                                    self.set_unit_property(int(tokens[0]), 'group', tokens[1])
                                else:
                                    if isinstance(tokens[1], (int, np.int, float, np.float, str)):
                                        self.set_unit_property(int(tokens[0]), property_name, tokens[1])
                            line_count += 1
            elif f.suffix == '.tsv':
                with f.open() as csv_file:
                    csv_reader = csv.reader(csv_file, delimiter='\t')
                    line_count = 0
                    for row in csv_reader:
                        if line_count == 0:
                            property_name = row[1]
                        else:
<<<<<<< HEAD
                            if int(row[0]) in self.get_unit_ids():
                                if 'cluster_group' in str(f):
                                    self.set_unit_property(int(row[0]), 'quality', row[1])
                                elif property_name == 'ch_group':
                                    self.set_unit_property(int(row[0]), 'group', row[1])
                                else:
                                    if isinstance(row[1], (int, np.int, float, np.float, str)) and len(row) == 2:
                                        self.set_unit_property(int(row[0]), property_name, row[1])
=======
                            if len(row) == 2:
                                if int(row[0]) in self.get_unit_ids():
                                    if 'cluster_group' in str(f):
                                        self.set_unit_property(int(row[0]), 'quality', row[1])
                                    elif property_name == 'chan_grp':
                                        self.set_unit_property(int(row[0]), 'group', row[1])
                                    else:
                                        if isinstance(row[1], (int, np.int, float, np.float, str)) and len(row) == 2:
                                            self.set_unit_property(int(row[0]), property_name, row[1])
>>>>>>> 68667715
                        line_count += 1

        for unit in self.get_unit_ids():
            if 'quality' not in self.get_unit_property_names(unit):
                self.set_unit_property(unit, 'quality', 'unsorted')

        if exclude_cluster_groups is not None:
            if len(exclude_cluster_groups) > 0:
                included_units = []
                for u in self.get_unit_ids():
                    if self.get_unit_property(u, 'quality') not in exclude_cluster_groups:
                        included_units.append(u)
            else:
                included_units = self._unit_ids
        else:
            included_units = self._unit_ids

        original_units = self._unit_ids
        self._unit_ids = included_units
        # set features
        self._spiketrains = []
        for clust in self._unit_ids:
            idx = np.where(spike_clusters == clust)[0]
            self._spiketrains.append(spike_times[idx])
            self.set_unit_spike_features(clust, 'amplitudes', amplitudes[idx])
            if pc_features is not None:
                self.set_unit_spike_features(clust, 'pc_features', pc_features[idx])

        if load_waveforms:
            datfile = self.params["dat_path"]

            recording = BinDatRecordingExtractor(datfile, 
                sampling_frequency=float(self.params['sample_rate']),
                dtype=self.params['dtype'], numchan=self.params['n_channels_dat'])
            # if channel groups are present, compute waveforms by group
            if (phy_folder / 'channel_groups.npy').is_file():
                channel_groups = np.load(phy_folder / 'channel_groups.npy')
                # NOTE this is a hard fix for our code, really should
                # Figure out why these channel groups are all 0
                if np.all(channel_groups == 0):
                    if verbose:
                        print("Assuming tetrode based channels")
                    channel_groups = np.array([i//4 for i in range(64)])
                assert len(channel_groups) == recording.get_num_channels()
                recording.set_channel_groups(channel_groups)
                for u_i, u in enumerate(self.get_unit_ids()):
                    if verbose:
                        print('Computing waveform by group for unit', u)
                    frames_before = 10
                    frames_after = 40
                    spiketrain = self.get_unit_spike_train(u)
                    if 'group' in self.get_unit_property_names(u):
                        group_to_match = int(self.get_unit_property(u, 'group'))
                        matches = np.nonzero(channel_groups == group_to_match)
                        group_idx = matches[0]
                        wf = recording.get_snippets(reference_frames=spiketrain,
                                                    snippet_len=[frames_before, frames_after],
                                                    channel_ids=group_idx)
                    else:
                        wf = recording.get_snippets(reference_frames=spiketrain,
                                                    snippet_len=[frames_before, frames_after])
                        max_chan = np.unravel_index(np.argmin(np.mean(wf, axis=0)), np.mean(wf, axis=0).shape)[0]
                        group = recording.get_channel_groups(int(max_chan))
                        self.set_unit_property(u, 'group', group)
                        group_idx = np.where(channel_groups == group)[0]
                        wf = wf[:, group_idx]
                    self.set_unit_spike_features(u, 'waveforms', wf)
            else:
                for u_i, u in enumerate(self.get_unit_ids()):
                    if verbose:
                        print('Computing full waveform for unit', u)
                    frames_before = 0.5 * recording.get_sampling_frequency()
                    frames_after = 2 * recording.get_sampling_frequency()
                    spiketrain = self.get_unit_spike_train(u)
                    wf = recording.get_snippets(reference_frames=spiketrain,
                                                snippet_len=[int(frames_before), int(frames_after)])
                    self.set_unit_spike_features(u, 'waveforms', wf)
        self._kwargs = {'folder_path': str(Path(folder_path).absolute()),
                        'exclude_cluster_groups': exclude_cluster_groups,
                        'load_waveforms': load_waveforms, 'verbose': verbose}

    def get_unit_ids(self):
        return list(self._unit_ids)

    @check_valid_unit_id
    def get_unit_spike_train(self, unit_id, start_frame=None, end_frame=None):
        start_frame, end_frame = self._cast_start_end_frame(start_frame, end_frame)
        if start_frame is None:
            start_frame = 0
        if end_frame is None:
            end_frame = np.Inf
        times = self._spiketrains[self.get_unit_ids().index(unit_id)]
        inds = np.where((start_frame <= times) & (times < end_frame))
        return times[inds]<|MERGE_RESOLUTION|>--- conflicted
+++ resolved
@@ -112,26 +112,15 @@
                         if line_count == 0:
                             property_name = row[1]
                         else:
-<<<<<<< HEAD
-                            if int(row[0]) in self.get_unit_ids():
-                                if 'cluster_group' in str(f):
-                                    self.set_unit_property(int(row[0]), 'quality', row[1])
-                                elif property_name == 'ch_group':
-                                    self.set_unit_property(int(row[0]), 'group', row[1])
-                                else:
-                                    if isinstance(row[1], (int, np.int, float, np.float, str)) and len(row) == 2:
-                                        self.set_unit_property(int(row[0]), property_name, row[1])
-=======
                             if len(row) == 2:
                                 if int(row[0]) in self.get_unit_ids():
                                     if 'cluster_group' in str(f):
                                         self.set_unit_property(int(row[0]), 'quality', row[1])
-                                    elif property_name == 'chan_grp':
+                                    elif property_name == 'ch_group':
                                         self.set_unit_property(int(row[0]), 'group', row[1])
                                     else:
                                         if isinstance(row[1], (int, np.int, float, np.float, str)) and len(row) == 2:
                                             self.set_unit_property(int(row[0]), property_name, row[1])
->>>>>>> 68667715
                         line_count += 1
 
         for unit in self.get_unit_ids():
