from pathlib import Path
import re
from typing import Union

from scipy.spatial.distance import cdist

import numpy as np

from spikeextractors.extractors.matsortingextractor.matsortingextractor import MATSortingExtractor, HAVE_MAT
from spikeextractors.extraction_tools import check_valid_unit_id

PathType = Union[str, Path]


class WaveClusSortingExtractor(MATSortingExtractor):
    extractor_name = "WaveClusSortingExtractor"
    installation_mesg = ""  # error message when not installed

    def __init__(self, file_path: PathType, keep_good_only: bool = False):
        super().__init__(file_path)
        cluster_classes = self._getfield("cluster_class")
        classes = cluster_classes[:, 0]
        spike_times = cluster_classes[:, 1]
        par = self._getfield("par")
        sample_rate = par[0, 0][np.where(np.array(par.dtype.names) == 'sr')[0][0]][0][0]

        self.set_sampling_frequency(sample_rate)
        self._unit_ids = np.unique(classes[classes > 0]).astype('int')

        self._spike_trains = {}
        for uid in self._unit_ids:
            mask = (classes == uid)
            self._spike_trains[uid] = np.rint(spike_times[mask]*(sample_rate/1000))
<<<<<<< HEAD
=======
        self._unsorted_train = np.rint(spike_times[classes == 0] * (sample_rate / 1000))
>>>>>>> 0dd91c1d

    @check_valid_unit_id
    def get_unit_spike_train(self, unit_id, start_frame=None, end_frame=None):
        start_frame, end_frame = self._cast_start_end_frame(start_frame, end_frame)

        start_frame = start_frame or 0
        end_frame = end_frame or np.infty
        st = self._spike_trains[unit_id]
        return st[(st >= start_frame) & (st < end_frame)]

    def get_unit_ids(self):
        return self._unit_ids.tolist()

    def get_unsorted_spike_train(self, start_frame=None, end_frame=None):
        start_frame, end_frame = self._cast_start_end_frame(start_frame, end_frame)

        start_frame = start_frame or 0
        end_frame = end_frame or np.infty
        u = self._unsorted_train
        return u[(u >= start_frame) & (u < end_frame)]<|MERGE_RESOLUTION|>--- conflicted
+++ resolved
@@ -31,10 +31,7 @@
         for uid in self._unit_ids:
             mask = (classes == uid)
             self._spike_trains[uid] = np.rint(spike_times[mask]*(sample_rate/1000))
-<<<<<<< HEAD
-=======
         self._unsorted_train = np.rint(spike_times[classes == 0] * (sample_rate / 1000))
->>>>>>> 0dd91c1d
 
     @check_valid_unit_id
     def get_unit_spike_train(self, unit_id, start_frame=None, end_frame=None):
