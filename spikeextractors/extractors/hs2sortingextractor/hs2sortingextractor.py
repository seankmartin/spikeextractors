from spikeextractors import SortingExtractor
import numpy as np

try:
    import h5py
    HAVE_HS2SX = True
except ImportError:
    HAVE_HS2SX = False

class HS2SortingExtractor(SortingExtractor):

    extractor_name = 'HS2SortingExtractor'
    installed = HAVE_HS2SX  # check at class level if installed or not
    _gui_params = [
        {'name': 'recording_file', 'type': 'path', 'title': "Path to file"},
    ]
    installation_mesg = "To use the HS2SortingExtractor install h5py: \n\n pip install h5py\n\n"  # error message when not installed

    def __init__(self, recording_file, load_unit_info=False):
        assert HAVE_HS2SX, "To use the HS2SortingExtractor install h5py: \n\n pip install h5py\n\n"
        SortingExtractor.__init__(self)
        self._recording_file = recording_file
        self._rf = h5py.File(self._recording_file, mode='r')
        if 'Sampling' in self._rf:
            self._sampling_frequency = self._rf['Sampling'][()]
        else:
            self._sampling_frequency = None
<<<<<<< HEAD
        
        if(load_unit_info):
            self.load_unit_info()
            
    def load_unit_info(self):
=======
        self._cluster_id = self._rf['cluster_id'][()]
        self._unit_ids = set(self._cluster_id)
>>>>>>> 4c7b7333
        if 'centres' in self._rf.keys():
            self._unit_locs = self._rf['centres'][()]  # cache for faster access
            for unit_id in self._unit_ids:
                self.set_unit_property(unit_id, 'unit_location', self._unit_locs[unit_id])
        if 'data' in self._rf.keys():
            d = self._rf['data'][()]
            for unit_id in self._unit_ids:
                self.set_unit_spike_features(unit_id, 'spike_locations', d[:2, self.get_unit_indices(unit_id)].T)
        if 'ch' in self._rf.keys():
            d = self._rf['ch'][()]
            for unit_id in self._unit_ids:
<<<<<<< HEAD
                self.set_unit_spike_features(unit_id, 'spike_max_channels', np.asarray(self._rf['ch'])[self.get_unit_indices(unit_id)])
    
=======
                self.set_unit_spike_features(unit_id, 'spike_max_channels', d[self.get_unit_indices(unit_id)])

>>>>>>> 4c7b7333
    def get_unit_indices(self, x):
        return np.where(self._cluster_id == x)[0]

    def get_unit_ids(self):
        return list(self._unit_ids)

    def get_unit_spike_train(self, unit_id, start_frame=None, end_frame=None):
        if start_frame is None:
            start_frame = 0
        if end_frame is None:
            end_frame = np.Inf
        times = self._rf['times'][()][self.get_unit_indices(unit_id)]
        inds = np.where((start_frame <= times) & (times < end_frame))
        return times[inds]

    @staticmethod
    def write_sorting(sorting, save_path):
        assert HAVE_HS2SX, "To use the HS2SortingExtractor install h5py: \n\n pip install h5py\n\n"
        unit_ids = sorting.get_unit_ids()
        times_list = []
        labels_list = []
        for i in range(len(unit_ids)):
            unit = unit_ids[i]
            times = sorting.get_unit_spike_train(unit_id=unit)
            times_list.append(times)
            labels_list.append(np.ones(times.shape, dtype=int) * unit)
        all_times = np.concatenate(times_list)
        all_labels = np.concatenate(labels_list)
        rf = h5py.File(save_path, mode='w')
        # for now only create the entries required by any RecordingExtractor
        if sorting.get_sampling_frequency() is not None:
            rf.create_dataset("Sampling", data=sorting.get_sampling_frequency())
        rf.create_dataset("times", data=all_times)
        rf.create_dataset("cluster_id", data=all_labels)
        rf.close()<|MERGE_RESOLUTION|>--- conflicted
+++ resolved
@@ -22,19 +22,18 @@
         self._recording_file = recording_file
         self._rf = h5py.File(self._recording_file, mode='r')
         if 'Sampling' in self._rf:
-            self._sampling_frequency = self._rf['Sampling'][()]
-        else:
-            self._sampling_frequency = None
-<<<<<<< HEAD
+            if(self._rf['Sampling'][()] == 0):
+                self._sampling_frequency = None
+            else:
+                self._sampling_frequency = self._rf['Sampling'][()]
+            
+        self._cluster_id = self._rf['cluster_id'][()]
+        self._unit_ids = set(self._cluster_id)
         
         if(load_unit_info):
             self.load_unit_info()
             
     def load_unit_info(self):
-=======
-        self._cluster_id = self._rf['cluster_id'][()]
-        self._unit_ids = set(self._cluster_id)
->>>>>>> 4c7b7333
         if 'centres' in self._rf.keys():
             self._unit_locs = self._rf['centres'][()]  # cache for faster access
             for unit_id in self._unit_ids:
@@ -46,13 +45,8 @@
         if 'ch' in self._rf.keys():
             d = self._rf['ch'][()]
             for unit_id in self._unit_ids:
-<<<<<<< HEAD
-                self.set_unit_spike_features(unit_id, 'spike_max_channels', np.asarray(self._rf['ch'])[self.get_unit_indices(unit_id)])
-    
-=======
                 self.set_unit_spike_features(unit_id, 'spike_max_channels', d[self.get_unit_indices(unit_id)])
 
->>>>>>> 4c7b7333
     def get_unit_indices(self, x):
         return np.where(self._cluster_id == x)[0]
 
@@ -85,6 +79,8 @@
         # for now only create the entries required by any RecordingExtractor
         if sorting.get_sampling_frequency() is not None:
             rf.create_dataset("Sampling", data=sorting.get_sampling_frequency())
+        else:
+            rf.create_dataset("Sampling", data=0)
         rf.create_dataset("times", data=all_times)
         rf.create_dataset("cluster_id", data=all_labels)
         rf.close()