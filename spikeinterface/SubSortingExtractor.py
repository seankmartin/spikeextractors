from .SortingExtractor import SortingExtractor
import numpy as np


# Encapsulates a subset of a spike sorted data file

class SubSortingExtractor(SortingExtractor):

    def __init__(self, parent_sorting, *, unit_ids=None, renamed_unit_ids=None, start_frame=None, end_frame=None):
        SortingExtractor.__init__(self)
        self._parent_sorting = parent_sorting
<<<<<<< HEAD
        self._unit_ids = unit_ids
        self._new_unit_ids = new_unit_ids
        self._start_frame = start_frame
        self._end_frame = end_frame
        if self._unit_ids is None:
            self._unit_ids = self._parent_sorting.getUnitIds()
        if self._new_unit_ids is None:
            self._new_unit_ids = self._unit_ids
=======
        self._unit_ids=unit_ids
        self._renamed_unit_ids=renamed_unit_ids
        self._start_frame=start_frame
        self._end_frame=end_frame
        if self._unit_ids is None:
            self._unit_ids=self._parent_sorting.getUnitIds()
        if self._renamed_unit_ids is None:
            self._renamed_unit_ids=self._unit_ids
>>>>>>> 0d7873a4
        if self._start_frame is None:
            self._start_frame = 0
        if self._end_frame is None:
            self._end_frame = float("inf")
        self._original_unit_id_lookup = {}
        for i in range(len(self._unit_ids)):
<<<<<<< HEAD
            self._original_unit_id_lookup[self._new_unit_ids[i]] = self._unit_ids[i]
=======
            self._original_unit_id_lookup[self._renamed_unit_ids[i]]=self._unit_ids[i]
>>>>>>> 0d7873a4

    def getUnitIds(self):
        return self._renamed_unit_ids

    def getUnitSpikeTrain(self, unit_id, start_frame=None, end_frame=None):
        if start_frame is None:
            start_frame = 0
        if end_frame is None:
<<<<<<< HEAD
            end_frame = np.Inf
        u = self._original_unit_id_lookup[unit_id]
        sf = self._start_frame + start_frame
        ef = self._start_frame + end_frame
        if sf < self._start_frame:
            sf = self._start_frame
        if ef > self._end_frame:
            ef = self._end_frame
        return self._parent_sorting.getUnitSpikeTrain(unit_id=u, start_frame=sf, end_frame=ef) - self._start_frame
=======
            end_frame=np.Inf
        if(isinstance(unit_id, (int, np.integer))):
            if(unit_id in self.getUnitIds()):
                original_unit_id = self._original_unit_id_lookup[unit_id]
            else:
                raise ValueError("Non-valid channel_id")
        else:
            raise ValueError("channel_id must be an int")
        sf=self._start_frame+start_frame
        ef=self._start_frame+end_frame
        if sf<self._start_frame:
            sf=self._start_frame
        if ef>self._end_frame:
            ef=self._end_frame
        return self._parent_sorting.getUnitSpikeTrain(unit_id=original_unit_id,start_frame=sf,end_frame=ef)-self._start_frame
>>>>>>> 0d7873a4
<|MERGE_RESOLUTION|>--- conflicted
+++ resolved
@@ -9,36 +9,21 @@
     def __init__(self, parent_sorting, *, unit_ids=None, renamed_unit_ids=None, start_frame=None, end_frame=None):
         SortingExtractor.__init__(self)
         self._parent_sorting = parent_sorting
-<<<<<<< HEAD
         self._unit_ids = unit_ids
-        self._new_unit_ids = new_unit_ids
+        self._renamed_unit_ids = renamed_unit_ids
         self._start_frame = start_frame
         self._end_frame = end_frame
         if self._unit_ids is None:
             self._unit_ids = self._parent_sorting.getUnitIds()
-        if self._new_unit_ids is None:
-            self._new_unit_ids = self._unit_ids
-=======
-        self._unit_ids=unit_ids
-        self._renamed_unit_ids=renamed_unit_ids
-        self._start_frame=start_frame
-        self._end_frame=end_frame
-        if self._unit_ids is None:
-            self._unit_ids=self._parent_sorting.getUnitIds()
         if self._renamed_unit_ids is None:
-            self._renamed_unit_ids=self._unit_ids
->>>>>>> 0d7873a4
+            self._renamed_unit_ids = self._unit_ids
         if self._start_frame is None:
             self._start_frame = 0
         if self._end_frame is None:
             self._end_frame = float("inf")
         self._original_unit_id_lookup = {}
         for i in range(len(self._unit_ids)):
-<<<<<<< HEAD
-            self._original_unit_id_lookup[self._new_unit_ids[i]] = self._unit_ids[i]
-=======
-            self._original_unit_id_lookup[self._renamed_unit_ids[i]]=self._unit_ids[i]
->>>>>>> 0d7873a4
+            self._original_unit_id_lookup[self._renamed_unit_ids[i]] = self._unit_ids[i]
 
     def getUnitIds(self):
         return self._renamed_unit_ids
@@ -47,30 +32,19 @@
         if start_frame is None:
             start_frame = 0
         if end_frame is None:
-<<<<<<< HEAD
             end_frame = np.Inf
-        u = self._original_unit_id_lookup[unit_id]
+        if (isinstance(unit_id, (int, np.integer))):
+            if (unit_id in self.getUnitIds()):
+                original_unit_id = self._original_unit_id_lookup[unit_id]
+            else:
+                raise ValueError("Non-valid channel_id")
+        else:
+            raise ValueError("channel_id must be an int")
         sf = self._start_frame + start_frame
         ef = self._start_frame + end_frame
         if sf < self._start_frame:
             sf = self._start_frame
         if ef > self._end_frame:
             ef = self._end_frame
-        return self._parent_sorting.getUnitSpikeTrain(unit_id=u, start_frame=sf, end_frame=ef) - self._start_frame
-=======
-            end_frame=np.Inf
-        if(isinstance(unit_id, (int, np.integer))):
-            if(unit_id in self.getUnitIds()):
-                original_unit_id = self._original_unit_id_lookup[unit_id]
-            else:
-                raise ValueError("Non-valid channel_id")
-        else:
-            raise ValueError("channel_id must be an int")
-        sf=self._start_frame+start_frame
-        ef=self._start_frame+end_frame
-        if sf<self._start_frame:
-            sf=self._start_frame
-        if ef>self._end_frame:
-            ef=self._end_frame
-        return self._parent_sorting.getUnitSpikeTrain(unit_id=original_unit_id,start_frame=sf,end_frame=ef)-self._start_frame
->>>>>>> 0d7873a4
+        return self._parent_sorting.getUnitSpikeTrain(unit_id=original_unit_id, start_frame=sf,
+                                                      end_frame=ef) - self._start_frame